use cssparser::{Parser, ParserInput, RuleListParser, ParseError};
use parcel_sourcemap::SourceMap;
use crate::rules::{CssRule, CssRuleList};
use crate::parser::TopLevelRuleParser;
use crate::printer::Printer;
use crate::traits::ToCss;
use crate::targets::Browsers;
use crate::declaration::{DeclarationHandler, DeclarationBlock};
use crate::css_modules::{hash, CssModule, CssModuleExports};
use std::collections::HashMap;
use crate::dependencies::Dependency;
use crate::error::{ParserError, PrinterError};
use crate::logical::LogicalProperties;

pub use crate::parser::ParserOptions;
pub use crate::printer::PseudoClasses;

pub struct StyleSheet {
  pub filename: String,
  pub rules: CssRuleList,
  options: ParserOptions
}

#[derive(Default)]
pub struct PrinterOptions<'a> {
  pub minify: bool,
  pub source_map: bool,
  pub targets: Option<Browsers>,
  pub analyze_dependencies: bool,
  pub pseudo_classes: Option<PseudoClasses<'a>>
}

pub struct ToCssResult {
  pub code: String,
  pub source_map: Option<SourceMap>,
  pub exports: Option<CssModuleExports>,
  pub dependencies: Option<Vec<Dependency>>
}

impl StyleSheet {
  pub fn parse<'i>(filename: String, code: &'i str, options: ParserOptions) -> Result<StyleSheet, ParseError<'i, ParserError<'i>>> {
    let mut input = ParserInput::new(&code);
    let mut parser = Parser::new(&mut input);
    let rule_list_parser = RuleListParser::new_for_stylesheet(&mut parser, TopLevelRuleParser::new(&options));

    let mut rules = vec![];
    for rule in rule_list_parser {
      let rule = match rule {
        Ok((_, CssRule::Ignored)) => continue,
        Ok((_, rule)) => rule,
        Err((e, _)) => return Err(e)
      };

      rules.push(rule)
    }

    Ok(StyleSheet {
      filename,
      rules: CssRuleList(rules),
      options
    })
  }

  pub fn minify(&mut self, targets: Option<Browsers>) {
<<<<<<< HEAD
    let mut logical_properties = LogicalProperties::new(&self.filename, targets);
    let mut handler = DeclarationHandler::new(false, targets);
    let mut important_handler = DeclarationHandler::new(true, targets);
    self.rules.minify(targets, &mut handler, &mut important_handler, &mut logical_properties);
    logical_properties.to_rules(&mut self.rules);
=======
    let mut handler = DeclarationHandler::new(targets);
    let mut important_handler = DeclarationHandler::new(targets);
    self.rules.minify(targets, &mut handler, &mut important_handler);
>>>>>>> 58c7d97e
  }

  pub fn to_css(&self, options: PrinterOptions) -> Result<ToCssResult, PrinterError> {
    let mut dest = String::new();
    let mut source_map = if options.source_map {
      let mut sm = SourceMap::new("/");
      sm.add_source(&self.filename);
      Some(sm)
    } else {
      None
    };

    let mut printer = Printer::new(&self.filename, &mut dest, source_map.as_mut(), options.minify, options.targets);

    let mut dependencies = if options.analyze_dependencies {
      Some(Vec::new())
    } else {
      None
    };

    printer.dependencies = dependencies.as_mut();
    printer.pseudo_classes = options.pseudo_classes;

    if self.options.css_modules {
      let h = hash(&self.filename);
      let mut exports = HashMap::new();
      printer.css_module = Some(CssModule {
        hash: &h,
        exports: &mut exports
      });

      self.rules.to_css(&mut printer)?;
      printer.newline()?;

      Ok(ToCssResult {
        code: dest,
        source_map,
        exports: Some(exports),
        dependencies
      })
    } else {
      self.rules.to_css(&mut printer)?;
      printer.newline()?;
      Ok(ToCssResult {
        code: dest,
        source_map,
        exports: None,
        dependencies
      })
    }
  }
}

pub struct StyleAttribute {
  pub declarations: DeclarationBlock
}

impl StyleAttribute {
  pub fn parse<'i>(code: &'i str) -> Result<StyleAttribute, ParseError<'i, ParserError<'i>>> {
    let mut input = ParserInput::new(&code);
    let mut parser = Parser::new(&mut input);
    let options = ParserOptions::default();
    Ok(StyleAttribute {
      declarations: DeclarationBlock::parse(&mut parser, &options)?
    })
  }

  pub fn minify(&mut self, targets: Option<Browsers>) {
<<<<<<< HEAD
    let mut logical_properties = LogicalProperties::new("", None);
    let mut handler = DeclarationHandler::new(false, targets);
    let mut important_handler = DeclarationHandler::new(true, targets);
    self.declarations.minify(&mut handler, &mut important_handler, &mut logical_properties);
=======
    let mut handler = DeclarationHandler::new(targets);
    let mut important_handler = DeclarationHandler::new(targets);
    self.declarations.minify(&mut handler, &mut important_handler);
>>>>>>> 58c7d97e
  }

  pub fn to_css(&self, options: PrinterOptions) -> Result<ToCssResult, PrinterError> {
    assert_eq!(options.source_map, false, "Source maps are not supported for style attributes");

    let mut dest = String::new();
    let mut printer = Printer::new("", &mut dest, None, options.minify, options.targets);

    let mut dependencies = if options.analyze_dependencies {
      Some(Vec::new())
    } else {
      None
    };

    printer.dependencies = dependencies.as_mut();

    let len = self.declarations.declarations.len() + self.declarations.important_declarations.len();
    let mut i = 0;

    macro_rules! write {
      ($decls: expr, $important: literal) => {
        for decl in &$decls {
          decl.to_css(&mut printer, $important)?;
          if i != len - 1 {
            printer.write_char(';')?;
            printer.whitespace()?;
          }
          i += 1;
        }
      };
    }

    write!(self.declarations.declarations, false);
    write!(self.declarations.important_declarations, true);

    Ok(ToCssResult {
      code: dest,
      source_map: None,
      exports: None,
      dependencies
    })
  }
}<|MERGE_RESOLUTION|>--- conflicted
+++ resolved
@@ -62,17 +62,11 @@
   }
 
   pub fn minify(&mut self, targets: Option<Browsers>) {
-<<<<<<< HEAD
     let mut logical_properties = LogicalProperties::new(&self.filename, targets);
-    let mut handler = DeclarationHandler::new(false, targets);
-    let mut important_handler = DeclarationHandler::new(true, targets);
+    let mut handler = DeclarationHandler::new(targets);
+    let mut important_handler = DeclarationHandler::new(targets);
     self.rules.minify(targets, &mut handler, &mut important_handler, &mut logical_properties);
     logical_properties.to_rules(&mut self.rules);
-=======
-    let mut handler = DeclarationHandler::new(targets);
-    let mut important_handler = DeclarationHandler::new(targets);
-    self.rules.minify(targets, &mut handler, &mut important_handler);
->>>>>>> 58c7d97e
   }
 
   pub fn to_css(&self, options: PrinterOptions) -> Result<ToCssResult, PrinterError> {
@@ -141,16 +135,10 @@
   }
 
   pub fn minify(&mut self, targets: Option<Browsers>) {
-<<<<<<< HEAD
     let mut logical_properties = LogicalProperties::new("", None);
-    let mut handler = DeclarationHandler::new(false, targets);
-    let mut important_handler = DeclarationHandler::new(true, targets);
-    self.declarations.minify(&mut handler, &mut important_handler, &mut logical_properties);
-=======
     let mut handler = DeclarationHandler::new(targets);
     let mut important_handler = DeclarationHandler::new(targets);
-    self.declarations.minify(&mut handler, &mut important_handler);
->>>>>>> 58c7d97e
+    self.declarations.minify(&mut handler, &mut important_handler, &mut logical_properties);
   }
 
   pub fn to_css(&self, options: PrinterOptions) -> Result<ToCssResult, PrinterError> {
